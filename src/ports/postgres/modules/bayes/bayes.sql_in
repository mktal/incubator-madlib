/* ----------------------------------------------------------------------- *//** 
 *
 * @file bayes.sql_in
 *
 * @brief SQL functions for naive Bayes
 * @date   January 2011
 *
 * @sa For a brief introduction to Naive Bayes Classification, see the module
 *     description \ref grp_bayes.
 *
 *//* ----------------------------------------------------------------------- */

m4_include(`SQLCommon.m4')

/**
@addtogroup grp_bayes

@about

Naive Bayes refers to a stochastic model where all independent variables
\f$ a_1, \dots, a_n \f$ (often referred to as attributes in this context)
independently contribute to the probability that a data point belongs to a
certain class \f$ c \f$. In detail, \b Bayes' theorem states that
\f[
    \Pr(C = c \mid A_1 = a_1, \dots, A_n = a_n)
    =   \frac{\Pr(C = c) \cdot \Pr(A_1 = a_1, \dots, A_n = a_n \mid C = c)}
             {\Pr(A_1 = a_1, \dots, A_n = a_n)}
    \,,
\f]
and the \b naive assumption is that
\f[
    \Pr(A_1 = a_1, \dots, A_n = a_n \mid C = c)
    =   \prod_{i=1}^n \Pr(A_i = a_i \mid C = c)
    \,.
\f]
Naives Bayes classification estimates feature probabilities and class priors
using maximum likelihood or Laplacian smoothing. These parameters are then used
to classifying new data.

A Naive Bayes classifier computes the following formula:
\f[
    \text{classify}(a_1, ..., a_n)
    =   \arg\max_c \left\{
            \Pr(C = c) \cdot \prod_{i=1}^n \Pr(A_i = a_i \mid C = c)
        \right\}
\f]
where \f$ c \f$ ranges over all classes in the training data and probabilites
are estimated with relative frequencies from the training set.
There are different ways to estimate the feature probabilities
\f$ P(A_i = a \mid C = c) \f$.  The maximum likelihood estimate takes the
relative frequencies. That is:
\f[
    P(A_i = a \mid C = c) = \frac{\#(c,i,a)}{\#c}
\f]
where
- \f$ \#(c,i,a) \f$ denotes the # of training samples where attribute \f$ i \f$
  is \f$ a \f$ and class is \f$ c \f$
- \f$ \#c \f$ denotes the # of training samples where class is \f$ c \f$.

Since the maximum likelihood sometimes results in estimates of "0", you might
want to use a "smoothed" estimate. To do this, you add a number of "virtual"
samples and make the assumption that these samples are evenly distributed among
the values assumed by attribute \f$ i \f$ (that is, the set of all values
observed for attribute \f$ a \f$ for any class):

\f[
    P(A_i = a \mid C = c) = \frac{\#(c,i,a) + s}{\#c + s \cdot \#i}
\f]
where
- \f$ \#i \f$ denotes the # of distinct values for attribute \f$ i \f$ (for all
  classes)
- \f$ s \geq 0 \f$ denotes the smoothing factor.

The case \f$ s = 1 \f$ is known as "Laplace smoothing". The case \f$ s = 0 \f$
trivially reduces to maximum-likelihood estimates.

@input

The <b>training data</b> is expected to be of the following form:
<pre>{TABLE|VIEW} <em>trainingSource</em> (
    ...
    <em>trainingClassColumn</em> INTEGER,
    <em>trainingAttrColumn</em> INTEGER[],
    ...
)</pre>

The <b>data to classify</b> is expected to be of the following form:
<pre>{TABLE|VIEW} <em>classifySource</em> (
    ...
    <em>classifyKeyColumn</em> ANYTYPE,
    <em>classifyAttrColumn</em> INTEGER[],
    ...
)</pre>

@usage

- Precompute feature probabilities and class priors:
  <pre>SELECT \ref create_nb_prepared_data_tables(
    '<em>trainingSource</em>', '<em>trainingClassColumn</em>', '<em>trainingAttrColumn</em>',
    <em>numAttrs</em>, '<em>featureProbsName</em>', '<em>classPriorsName</em>'
    );</pre>
<<<<<<< HEAD
  .
  This creates table <em>featureProbsName</em> for storing feature
  probabilities and table <em>classPriorsName</em> for storing the class priors.
  .
=======
  This creates table <em>featureProbsName</em> for storing feature
  probabilities and table <em>classPriorsName</em> for storing the class priors.
>>>>>>> 7f70bb74
- Perform Naive Bayes classification:
  <pre>SELECT \ref create_nb_classify_view(
    '<em>featureProbsName</em>', '<em>classPriorsName</em>',
    '<em>classifySource</em>', '<em>classifyKeyColumn</em>', '<em>classifyAttrColumn</em>',
    <em>numAttrs</em>, '<em>destName</em>'
    );</pre>
<<<<<<< HEAD
  .
=======
>>>>>>> 7f70bb74
  This creates the view <tt><em>destName</em></tt> mapping
  <em>classifyKeyColumn</em> to the Naive Bayes classification:
  <pre>key | nb_classification
----+------------------
...</pre>
<<<<<<< HEAD
  .
=======
>>>>>>> 7f70bb74
- Compute Naive Bayes probabilities:
  <pre>SELECT \ref create_nb_probs_view(
    '<em>featureProbsName</em>', '<em>classPriorsName</em>',
    '<em>classifySource</em>', '<em>classifyKeyColumn</em>', '<em>classifyAttrColumn</em>',
    <em>numAttrs</em>, '<em>destName</em>'
);</pre>
<<<<<<< HEAD
  .
=======
>>>>>>> 7f70bb74
  This creates the view <tt><em>destName</em></tt> mapping
  <em>classifyKeyColumn</em> and every single class to the Naive Bayes
  probability:
  <pre>key | class | nb_prob
----+-------+--------
...</pre>
<<<<<<< HEAD
  .
=======
>>>>>>> 7f70bb74
- Ad-hoc execution (no precomputation):
  Functions \ref create_nb_classify_view and
  \ref create_nb_probs_view can be used in an ad-hoc fashion without the above
  precomputation step. In this case, replace the function arguments
  <pre>'<em>featureProbsName</em>', '<em>classPriorsName</em>'</pre>
  with
  <pre>'<em>trainingSource</em>', '<em>trainingClassColumn</em>', '<em>trainingAttrColumn</em>'</pre>

@examp

The following is an extremely simplified example of the above option #1 which
can by verified by hand.

-#  The training and the classification data:
\verbatim
sql> SELECT * FROM training;
 id | class | attributes 
----+-------+------------
  1 |     1 | {1,2,3}
  2 |     1 | {1,2,1}
  3 |     1 | {1,4,3}
  4 |     2 | {1,2,2}
  5 |     2 | {0,2,2}
  6 |     2 | {0,1,3}
(6 rows)

sql> select * from toclassify;
 id | attributes 
----+------------
  1 | {0,2,1}
  2 | {1,2,3}
(2 rows)
\endverbatim
-#  Precompute feature probabilities and class priors
\verbatim
sql> SELECT madlib.create_nb_prepared_data_tables( 
'training', 'class', 'attributes', 3, 'nb_feature_probs', 'nb_class_priors');
\endverbatim
-#  Optionally check the contents of the precomputed tables:
\verbatim
sql> SELECT * FROM nb_class_priors;
 class | class_cnt | all_cnt 
-------+-----------+---------
     1 |         3 |       6
     2 |         3 |       6
(2 rows)

sql> SELECT * FROM nb_feature_probs;
 class | attr | value | cnt | attr_cnt 
-------+------+-------+-----+----------
     1 |    1 |     0 |   0 |        2
     1 |    1 |     1 |   3 |        2
     1 |    2 |     1 |   0 |        3
     1 |    2 |     2 |   2 |        3
...
\endverbatim
-#  Create the view with Naive Bayes classification and check the results:
\verbatim
sql> SELECT madlib.create_nb_classify_view (
'nb_feature_probs', 'nb_class_priors', 'toclassify', 'id', 'attributes', 3, 'nb_classify_view_fast');

sql> SELECT * FROM nb_classify_view_fast;
 key | nb_classification 
-----+-------------------
   1 | {2}
   2 | {1}
(2 rows)
\endverbatim
-#  Look at the probabilities for each class (note that we use "Laplacian smoothing"):
\verbatim
sql> SELECT madlib.create_nb_probs_view (
'nb_feature_probs', 'nb_class_priors', 'toclassify', 'id', 'attributes', 3, 'nb_probs_view_fast');

sql> SELECT * FROM nb_probs_view_fast;
 key | class | nb_prob 
-----+-------+---------
   1 |     1 |     0.4
   1 |     2 |     0.6
   2 |     1 |    0.75
   2 |     2 |    0.25
(4 rows)
\endverbatim

@literature

[1] Tom Mitchell: Machine Learning, McGraw Hill, 1997. Book chapter
    <em>Generativ and Discriminative Classifiers: Naive Bayes and Logistic
    Regression</em> available at: http://www.cs.cmu.edu/~tom/NewChapters.html

[2] Wikipedia, Naive Bayes classifier,
    http://en.wikipedia.org/wiki/Naive_Bayes_classifier

@sa File bayes.sql_in documenting the SQL functions.

@internal
@sa namespace bayes (documenting the implementation in Python)
@endinternal

*/

-- Begin of argmax definition

CREATE TYPE MADLIB_SCHEMA.ARGS_AND_VALUE_DOUBLE AS (
    args INTEGER[],
    value DOUBLE PRECISION
);

CREATE FUNCTION MADLIB_SCHEMA.argmax_transition(
    oldmax MADLIB_SCHEMA.ARGS_AND_VALUE_DOUBLE,
    newkey INTEGER,
    newvalue DOUBLE PRECISION)
RETURNS MADLIB_SCHEMA.ARGS_AND_VALUE_DOUBLE AS
$$
    SELECT CASE WHEN $3 < $1.value OR $2 IS NULL OR ($3 IS NULL AND NOT $1.value IS NULL) THEN $1
                WHEN $3 = $1.value OR ($3 IS NULL AND $1.value IS NULL AND NOT $1.args IS NULL)
                    THEN ($1.args || $2, $3)::MADLIB_SCHEMA.ARGS_AND_VALUE_DOUBLE
                ELSE (array[$2], $3)::MADLIB_SCHEMA.ARGS_AND_VALUE_DOUBLE
           END
$$
LANGUAGE sql IMMUTABLE;

CREATE FUNCTION MADLIB_SCHEMA.argmax_combine(
    max1 MADLIB_SCHEMA.ARGS_AND_VALUE_DOUBLE,
    max2 MADLIB_SCHEMA.ARGS_AND_VALUE_DOUBLE)
RETURNS MADLIB_SCHEMA.ARGS_AND_VALUE_DOUBLE AS
$$
    -- If SQL guaranteed short-circuit evaluation, the following could become
    -- shorter. Unfortunately, this is not the case.
    -- Section 6.3.3.3 of ISO/IEC 9075-1:2008 Framework (SQL/Framework):
    --
    --  "However, it is implementation-dependent whether expressions are
    --   actually evaluated left to right, particularly when operands or
    --   operators might cause conditions to be raised or if the results of the
    --   expressions can be determined without completely evaluating all parts
    --   of the expression."
    --
    -- Again, the optimizer does its job hopefully.
    SELECT CASE WHEN $1 IS NULL THEN $2
                WHEN $2 IS NULL THEN $1
                WHEN ($1.value = $2.value) OR ($1.value IS NULL AND $2.value IS NULL)
                    THEN ($1.args || $2.args, $1.value)::MADLIB_SCHEMA.ARGS_AND_VALUE_DOUBLE
                WHEN $1.value IS NULL OR $1.value < $2.value THEN $2
                ELSE $1
           END
$$
LANGUAGE sql IMMUTABLE;

CREATE FUNCTION MADLIB_SCHEMA.argmax_final(
    finalstate MADLIB_SCHEMA.ARGS_AND_VALUE_DOUBLE)
RETURNS INTEGER[] AS
$$
    SELECT $1.args
$$
LANGUAGE sql IMMUTABLE;

/**
 * @internal
 * @brief Argmax: Return the key of the row for which value is maximal
 *
 * The "index set" of the argmax function is of type INTEGER and we range over
 * DOUBLE PRECISION values. It is not required that all keys are distinct.
 *
 * @note
 * argmax should only be used on unsorted data because it will not exploit
 * indices, and its running time is \f$ \Theta(n) \f$.
 *
 * @implementation
 * The implementation is in SQL, with a flavor of functional programming.
 * The hope is that the optimizer does a good job here.
 */
CREATE AGGREGATE MADLIB_SCHEMA.argmax(/*+ key */ INTEGER, /*+ value */ DOUBLE PRECISION) (
    SFUNC=MADLIB_SCHEMA.argmax_transition,
    STYPE=MADLIB_SCHEMA.ARGS_AND_VALUE_DOUBLE,
    m4_ifdef(`GREENPLUM',`prefunc=MADLIB_SCHEMA.argmax_combine,')
    FINALFUNC=MADLIB_SCHEMA.argmax_final
);


/**
 * @brief Precompute all class priors and feature probabilities
 *
 * Feature probabilities are stored in a table of format
 * <pre>TABLE <em>featureProbsDestName</em> (
 *    class INTEGER,
 *    attr INTEGER,
 *    value INTEGER,
 *    cnt INTEGER,
 *    attr_cnt INTEGER
 *)</pre>
 *
 * Class priors are stored in a table of format
 * <pre>TABLE <em>classPriorsDestName</em> (
 *    class INTEGER,
 *    class_cnt INTEGER,
 *    all_cnt INTEGER
 *)</pre>
 *
 * @param trainingSource Name of relation containing the training data
 * @param trainingClassColumn Name of class column in training data
 * @param trainingAttrColumn Name of attributes-array column in training data
 * @param numAttrs Number of attributes to use for classification
 * @param featureProbsDestName Name of feature-probabilities table to create
 * @param classPriorsDestName Name of class-priors table to create
 *
 * @usage
<<<<<<< HEAD
 *
=======
>>>>>>> 7f70bb74
 * Precompute feature probabilities and class priors:
 * <pre>SELECT \ref create_nb_prepared_data_tables(
 *    '<em>trainingSource</em>', '<em>trainingClassColumn</em>', '<em>trainingAttrColumn</em>',
 *    <em>numAttrs</em>, '<em>featureProbsName</em>', '<em>classPriorsName</em>'
 *);</pre>
 *
 * @internal
 * @sa This function is a wrapper for bayes::create_prepared_data().
 */
CREATE FUNCTION MADLIB_SCHEMA.create_nb_prepared_data_tables(
    "trainingSource" VARCHAR,
    "trainingClassColumn" VARCHAR,
    "trainingAttrColumn" VARCHAR,
    "numAttrs" INTEGER,
    "featureProbsDestName" VARCHAR,
    "classPriorsDestName" VARCHAR)
RETURNS VOID
AS $$PythonFunction(bayes, bayes, create_prepared_data_table)$$
LANGUAGE plpythonu VOLATILE;

/**
 * @brief Create a view with columns <tt>(key, nb_classification)</tt>
 *
 * The created relation will be
 *
 * <tt>{TABLE|VIEW} <em>destName</em> (key, nb_classification)</tt>
 *
 * where \c nb_classification is an array containing the most likely
 * class(es) of the record in \em classifySource identified by \c key.
 *
 * @param featureProbsSource Name of table with precomputed feature
 *        probabilities, as created with create_nb_prepared_data_tables()
 * @param classPriorsSource Name of table with precomputed class priors, as
 *        created with create_nb_prepared_data_tables()
 * @param classifySource Name of the relation that contains data to be classified
 * @param classifyKeyColumn Name of column in \em classifySource that can
 *        serve as unique identifier (the key of the source relation)
 * @param classifyAttrColumn Name of attributes-array column in \em classifySource
 * @param numAttrs Number of attributes to use for classification
 * @param destName Name of the view to create
 *
 * @note \c create_nb_classify_view can be called in an ad-hoc fashion. See
 * \ref grp_bayes for instructions.
 *
 * @usage
<<<<<<< HEAD
 *
=======
>>>>>>> 7f70bb74
 * -# Create Naive Bayes classifications view:
 *  <pre>SELECT \ref create_nb_classify_view(
 *    '<em>featureProbsName</em>', '<em>classPriorsName</em>',
 *    '<em>classifySource</em>', '<em>classifyKeyColumn</em>', '<em>classifyAttrColumn</em>',
 *    <em>numAttrs</em>, '<em>destName</em>'
 *);</pre>
<<<<<<< HEAD
 *    .
=======
>>>>>>> 7f70bb74
 * -# Show Naive Bayes classifications:
 *    <pre>SELECT * FROM <em>destName</em>;</pre>  
 *
 * @internal
 * @sa This function is a wrapper for bayes::create_classification(). See there
 *     for details.
 */
CREATE FUNCTION MADLIB_SCHEMA.create_nb_classify_view(
    "featureProbsSource" VARCHAR,
    "classPriorsSource" VARCHAR,
    "classifySource" VARCHAR,
    "classifyKeyColumn" VARCHAR,
    "classifyAttrColumn" VARCHAR,
    "numAttrs" INTEGER,
    "destName" VARCHAR)
RETURNS VOID
AS $$PythonFunction(bayes, bayes, create_classification_view)$$
LANGUAGE plpythonu VOLATILE;

CREATE FUNCTION MADLIB_SCHEMA.create_nb_classify_view(
    "trainingSource" VARCHAR,
    "trainingClassColumn" VARCHAR,
    "trainingAttrColumn" VARCHAR,
    "classifySource" VARCHAR,
    "classifyKeyColumn" VARCHAR,
    "classifyAttrColumn" VARCHAR,
    "numAttrs" INTEGER,
    "destName" VARCHAR)
RETURNS VOID
AS $$PythonFunction(bayes, bayes, create_classification_view)$$
LANGUAGE plpythonu VOLATILE;


/**
 * @brief Create view with columns <tt>(key, class, nb_prob)</tt>
 * 
 * The created view will be of the following form:
 * 
 * <pre>VIEW <em>destName</em> (
 *    key ANYTYPE,
 *    class INTEGER,
 *    nb_prob FLOAT8
 *)</pre>
 * 
 * where \c nb_prob is the Naive-Bayes probability that \c class is the true
 * class of the record in \em classifySource identified by \c key.
 * 
 * @param featureProbsSource Name of table with precomputed feature
 *        probabilities, as created with create_nb_prepared_data_tables()
 * @param classPriorsSource Name of table with precomputed class priors, as
 *        created with create_nb_prepared_data_tables()
 * @param classifySource Name of the relation that contains data to be classified
 * @param classifyKeyColumn Name of column in \em classifySource that can
 *        serve as unique identifier (the key of the source relation)
 * @param classifyAttrColumn Name of attributes-array column in \em classifySource
 * @param numAttrs Number of attributes to use for classification
 * @param destName Name of the view to create
 *
 * @note \c create_nb_probs_view can be called in an ad-hoc fashion. See
 * \ref grp_bayes for instructions.
 *
 * @usage
<<<<<<< HEAD
 *
=======
>>>>>>> 7f70bb74
 * -# Create Naive Bayes probabilities view:
 *  <pre>SELECT \ref create_nb_probs_view(
 *    '<em>featureProbsName</em>', '<em>classPriorsName</em>',
 *    '<em>classifySource</em>', '<em>classifyKeyColumn</em>', '<em>classifyAttrColumn</em>',
 *    <em>numAttrs</em>, '<em>destName</em>'
 *);</pre>
<<<<<<< HEAD
 *    .
=======
>>>>>>> 7f70bb74
 * -# Show Naive Bayes probabilities:
 *    <pre>SELECT * FROM <em>destName</em>;</pre>  
 *
 * @internal
 * @sa This function is a wrapper for bayes::create_bayes_probabilities().
 */
CREATE FUNCTION MADLIB_SCHEMA.create_nb_probs_view(
    "featureProbsSource" VARCHAR,
    "classPriorsSource" VARCHAR,
    "classifySource" VARCHAR,
    "classifyKeyColumn" VARCHAR,
    "classifyAttrColumn" VARCHAR,
    "numAttrs" INTEGER,
    "destName" VARCHAR)
RETURNS VOID
AS $$PythonFunction(bayes, bayes, create_bayes_probabilities_view)$$
LANGUAGE plpythonu VOLATILE;

CREATE FUNCTION MADLIB_SCHEMA.create_nb_probs_view(
    "trainingSource" VARCHAR,
    "trainingClassColumn" VARCHAR,
    "trainingAttrColumn" VARCHAR,
    "classifySource" VARCHAR,
    "classifyKeyColumn" VARCHAR,
    "classifyAttrColumn" VARCHAR,
    "numAttrs" INTEGER,
    "destName" VARCHAR)
RETURNS VOID
AS $$PythonFunction(bayes, bayes, create_bayes_probabilities_view)$$
LANGUAGE plpythonu VOLATILE;


/**
 * @brief Create a SQL function mapping arrays of attribute values to the Naive
 *        Bayes classification.
 * 
 * The created SQL function is bound to the given feature probabilities and
 * class priors. Its declaration will be:
 * 
 * <tt>
 * FUNCTION <em>destName</em> (attributes INTEGER[], smoothingFactor DOUBLE PRECISION)
 * RETURNS INTEGER[]</tt>
 *
 * The return type is \c INTEGER[] because the Naive Bayes classification might
 * be ambiguous (in which case all of the most likely candiates are returned).
 * 
 * @param featureProbsSource Name of table with precomputed feature
 *        probabilities, as created with create_nb_prepared_data_tables()
 * @param classPriorsSource Name of table with precomputed class priors, as
 *        created with create_nb_prepared_data_tables()
 * @param numAttrs Number of attributes to use for classification
 * @param destName Name of the function to create
 *
 * @note
 * Just like \ref create_nb_classify_view and \ref create_nb_probs_view,
 * also \c create_nb_classify_fn can be called in an ad-hoc fashion. See
 * \ref grp_bayes for instructions.
 *
<<<<<<< HEAD
 * @usage 
 * 
=======
 * @usage
>>>>>>> 7f70bb74
 * -# Create classification function:
 *    <pre>SELECT create_nb_classify_fn(
 *    '<em>featureProbsSource</em>', '<em>classPriorsSource</em>',
 *    <em>numAttrs</em>, '<em>destName</em>'
 *);</pre>
<<<<<<< HEAD
 *    .
=======
>>>>>>> 7f70bb74
 * -# Run classification function:
 *    <pre>SELECT <em>destName</em>(<em>attributes</em>, <em>smoothingFactor</em>);</pre>
 *
 * @note
 * On Greenplum, the generated SQL function can only be called on the master.
 *
 * @internal
 * @sa This function is a wrapper for bayes::create_classification_function().
 */
CREATE FUNCTION MADLIB_SCHEMA.create_nb_classify_fn(
    "featureProbsSource" VARCHAR,
    "classPriorsSource" VARCHAR,
    "numAttrs" INTEGER,
    "destName" VARCHAR)
RETURNS VOID
AS $$PythonFunction(bayes, bayes, create_classification_function)$$
LANGUAGE plpythonu VOLATILE;

CREATE FUNCTION MADLIB_SCHEMA.create_nb_classify_fn(
    "trainingSource" VARCHAR,
    "trainingClassColumn" VARCHAR,
    "trainingAttrColumn" VARCHAR,
    "numAttrs" INTEGER,
    "destName" VARCHAR)
RETURNS VOID
AS $$PythonFunction(bayes, bayes, create_classification_function)$$
LANGUAGE plpythonu VOLATILE;<|MERGE_RESOLUTION|>--- conflicted
+++ resolved
@@ -99,54 +99,31 @@
     '<em>trainingSource</em>', '<em>trainingClassColumn</em>', '<em>trainingAttrColumn</em>',
     <em>numAttrs</em>, '<em>featureProbsName</em>', '<em>classPriorsName</em>'
     );</pre>
-<<<<<<< HEAD
-  .
   This creates table <em>featureProbsName</em> for storing feature
   probabilities and table <em>classPriorsName</em> for storing the class priors.
-  .
-=======
-  This creates table <em>featureProbsName</em> for storing feature
-  probabilities and table <em>classPriorsName</em> for storing the class priors.
->>>>>>> 7f70bb74
 - Perform Naive Bayes classification:
   <pre>SELECT \ref create_nb_classify_view(
     '<em>featureProbsName</em>', '<em>classPriorsName</em>',
     '<em>classifySource</em>', '<em>classifyKeyColumn</em>', '<em>classifyAttrColumn</em>',
     <em>numAttrs</em>, '<em>destName</em>'
     );</pre>
-<<<<<<< HEAD
-  .
-=======
->>>>>>> 7f70bb74
   This creates the view <tt><em>destName</em></tt> mapping
   <em>classifyKeyColumn</em> to the Naive Bayes classification:
   <pre>key | nb_classification
 ----+------------------
 ...</pre>
-<<<<<<< HEAD
-  .
-=======
->>>>>>> 7f70bb74
 - Compute Naive Bayes probabilities:
   <pre>SELECT \ref create_nb_probs_view(
     '<em>featureProbsName</em>', '<em>classPriorsName</em>',
     '<em>classifySource</em>', '<em>classifyKeyColumn</em>', '<em>classifyAttrColumn</em>',
     <em>numAttrs</em>, '<em>destName</em>'
 );</pre>
-<<<<<<< HEAD
-  .
-=======
->>>>>>> 7f70bb74
   This creates the view <tt><em>destName</em></tt> mapping
   <em>classifyKeyColumn</em> and every single class to the Naive Bayes
   probability:
   <pre>key | class | nb_prob
 ----+-------+--------
 ...</pre>
-<<<<<<< HEAD
-  .
-=======
->>>>>>> 7f70bb74
 - Ad-hoc execution (no precomputation):
   Functions \ref create_nb_classify_view and
   \ref create_nb_probs_view can be used in an ad-hoc fashion without the above
@@ -352,10 +329,6 @@
  * @param classPriorsDestName Name of class-priors table to create
  *
  * @usage
-<<<<<<< HEAD
- *
-=======
->>>>>>> 7f70bb74
  * Precompute feature probabilities and class priors:
  * <pre>SELECT \ref create_nb_prepared_data_tables(
  *    '<em>trainingSource</em>', '<em>trainingClassColumn</em>', '<em>trainingAttrColumn</em>',
@@ -401,20 +374,12 @@
  * \ref grp_bayes for instructions.
  *
  * @usage
-<<<<<<< HEAD
- *
-=======
->>>>>>> 7f70bb74
  * -# Create Naive Bayes classifications view:
  *  <pre>SELECT \ref create_nb_classify_view(
  *    '<em>featureProbsName</em>', '<em>classPriorsName</em>',
  *    '<em>classifySource</em>', '<em>classifyKeyColumn</em>', '<em>classifyAttrColumn</em>',
  *    <em>numAttrs</em>, '<em>destName</em>'
  *);</pre>
-<<<<<<< HEAD
- *    .
-=======
->>>>>>> 7f70bb74
  * -# Show Naive Bayes classifications:
  *    <pre>SELECT * FROM <em>destName</em>;</pre>  
  *
@@ -477,20 +442,12 @@
  * \ref grp_bayes for instructions.
  *
  * @usage
-<<<<<<< HEAD
- *
-=======
->>>>>>> 7f70bb74
  * -# Create Naive Bayes probabilities view:
  *  <pre>SELECT \ref create_nb_probs_view(
  *    '<em>featureProbsName</em>', '<em>classPriorsName</em>',
  *    '<em>classifySource</em>', '<em>classifyKeyColumn</em>', '<em>classifyAttrColumn</em>',
  *    <em>numAttrs</em>, '<em>destName</em>'
  *);</pre>
-<<<<<<< HEAD
- *    .
-=======
->>>>>>> 7f70bb74
  * -# Show Naive Bayes probabilities:
  *    <pre>SELECT * FROM <em>destName</em>;</pre>  
  *
@@ -549,21 +506,12 @@
  * also \c create_nb_classify_fn can be called in an ad-hoc fashion. See
  * \ref grp_bayes for instructions.
  *
-<<<<<<< HEAD
- * @usage 
- * 
-=======
  * @usage
->>>>>>> 7f70bb74
  * -# Create classification function:
  *    <pre>SELECT create_nb_classify_fn(
  *    '<em>featureProbsSource</em>', '<em>classPriorsSource</em>',
  *    <em>numAttrs</em>, '<em>destName</em>'
  *);</pre>
-<<<<<<< HEAD
- *    .
-=======
->>>>>>> 7f70bb74
  * -# Run classification function:
  *    <pre>SELECT <em>destName</em>(<em>attributes</em>, <em>smoothingFactor</em>);</pre>
  *
